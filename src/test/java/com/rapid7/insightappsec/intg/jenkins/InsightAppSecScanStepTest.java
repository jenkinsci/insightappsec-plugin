package com.rapid7.insightappsec.intg.jenkins;

import com.google.common.base.Joiner;
import hudson.model.FreeStyleProject;
import org.junit.Rule;
import org.junit.Test;
import org.jvnet.hudson.test.JenkinsRule;

import static com.rapid7.insightappsec.intg.jenkins.InsightAppSecScanStepModels.aCompleteInsightAppSecScanStep;

public class InsightAppSecScanStepTest {

    @Rule
    public JenkinsRule jenkins = new JenkinsRule();

    @Test
    public void shouldStoreConfigurationForRecall() throws Exception {
        // given
        String[] keysToTest = {
                "region",
                "buildAdvanceIndicator",
                "vulnerabilityQuery",
<<<<<<< HEAD
                "storeScanResults",
                "maxScanStartWaitTime",
                "maxScanRuntime"
=======
                "region",
                "enableScanResults",
                "maxScanPendingDuration",
                "maxScanExecutionDuration"
>>>>>>> 2a9ce9cf
        };

        FreeStyleProject p = jenkins.getInstance().createProject(FreeStyleProject.class, "testProject");
        InsightAppSecScanStep before = aCompleteInsightAppSecScanStep().build();

        p.getBuildersList().add(before);

        jenkins.submit(jenkins.createWebClient().getPage(p,"configure").getFormByName("config"));

        InsightAppSecScanStep after = p.getBuildersList().get(InsightAppSecScanStep.class);

        jenkins.assertEqualBeans(before, after, Joiner.on(',').join(keysToTest));
    }

}<|MERGE_RESOLUTION|>--- conflicted
+++ resolved
@@ -15,21 +15,13 @@
 
     @Test
     public void shouldStoreConfigurationForRecall() throws Exception {
-        // given
         String[] keysToTest = {
                 "region",
                 "buildAdvanceIndicator",
                 "vulnerabilityQuery",
-<<<<<<< HEAD
-                "storeScanResults",
-                "maxScanStartWaitTime",
-                "maxScanRuntime"
-=======
-                "region",
                 "enableScanResults",
                 "maxScanPendingDuration",
                 "maxScanExecutionDuration"
->>>>>>> 2a9ce9cf
         };
 
         FreeStyleProject p = jenkins.getInstance().createProject(FreeStyleProject.class, "testProject");
